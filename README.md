--- conflicted
+++ resolved
@@ -143,10 +143,9 @@
 message_history.add_user_message("hi!")
 ```
 
-<<<<<<< HEAD
-## Documentation
-
-### Generating Documentation Locally
+### Documentation
+
+#### Generating Documentation Locally
 
 To generate the documentation locally, follow these steps:
 
@@ -213,8 +212,7 @@
 - If Sphinx can't find your package modules, verify your `conf.py` has the correct path configuration.
 - For sphinx-specific errors, refer to the [Sphinx documentation](https://www.sphinx-doc.org/).
 - If you see an error about missing `tomli` module, make sure you've installed it with `pip install tomli`.
-=======
----
+
 
 ## 📢 Support Policy
 
@@ -224,5 +222,4 @@
 If you need help, have found a bug, or want to contribute improvements, the best place to do that is right here — by [opening a GitHub issue](https://github.com/Couchbase-Ecosystem/langchain-couchbase/issues).  
 Our support portal is unable to assist with requests related to this project, so we kindly ask that all inquiries stay within GitHub.
 
-Your collaboration helps us all move forward together — thank you!
->>>>>>> 78663630
+Your collaboration helps us all move forward together — thank you!